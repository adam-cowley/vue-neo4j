--- conflicted
+++ resolved
@@ -1,10 +1,6 @@
 {
   "name": "vue-neo4j",
-<<<<<<< HEAD
-  "version": "0.3.9",
-=======
   "version": "0.4.8",
->>>>>>> 60aed053
   "description": "Neo4j connector for Vue",
   "main": "src/index.js",
   "scripts": {
@@ -38,7 +34,7 @@
     "apollo-utilities": "^1.3.2",
     "graphql": "^14.3.1",
     "graphql-tag": "^2.10.1",
-    "neo4j-driver": "4.x",
+    "neo4j-driver": "^4.4.5",
     "subscriptions-transport-ws": "^0.9.16"
   },
   "devDependencies": {
@@ -53,15 +49,8 @@
     "webpack-cli": "^3.3.10"
   },
   "peerDependencies": {
-<<<<<<< HEAD
-    "neo4j-driver": "4.x",
-    "vue": "^2.6.x",
-    "vue-loader": "^17.0.0",
-=======
-    "neo4j-driver": "^4.0.2",
     "vue": "^2.6.x",
     "vue-loader": "^14.2.0",
->>>>>>> 60aed053
     "vue-template-compiler": "^2.6.11"
   }
 }